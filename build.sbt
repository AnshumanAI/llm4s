--- conflicted
+++ resolved
@@ -150,13 +150,10 @@
   .settings(
     name := "llm4s",
     commonSettings,
-<<<<<<< HEAD
-    resolvers += "Vosk Repository" at "https://alphacephei.com/maven/",
-=======
     // Library project: do not expose or auto-discover mains
     Compile / mainClass := None,
     Compile / discoveredMainClasses := Seq.empty,
->>>>>>> d11e0c25
+    resolvers += "Vosk Repository" at "https://alphacephei.com/maven/",
     libraryDependencies ++= List(
       "com.azure"          % "azure-ai-openai" % "1.0.0-beta.16",
       "com.anthropic"      % "anthropic-java"  % "2.2.0",
